--- conflicted
+++ resolved
@@ -353,13 +353,6 @@
     response.raise_for_status()
     return response.json()
 
-<<<<<<< HEAD
-=======
-from typing import Dict
-import requests
-import logging
-
->>>>>>> a5c3fb4a
 def delete_deposition(base_url: str, deposition_id: int, params: Dict) -> Dict:
     """
     Delete a Zenodo draft deposition. Published depositions cannot be deleted.
