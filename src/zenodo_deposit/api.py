--- conflicted
+++ resolved
@@ -351,7 +351,6 @@
     return deposition
 
 
-
 def update_metadata(base_url: str, deposition_id: int, metadata: Dict, params: Dict) -> Dict:
     """
     Update metadata for a deposition.
@@ -359,6 +358,8 @@
     Args:
         base_url (str): The base URL for the Zenodo API.
         deposition_id (int): The ID of the deposition.
+        metadata (dict): The metadata to update.
+        params (dict): Parameters including access token.
         metadata (dict): The metadata to update.
         params (dict): Parameters including access token.
 
@@ -374,6 +375,9 @@
     logging.debug(f"Response: {r.status_code} {r.json()}")
     r.raise_for_status()
     return r.json()
+    logging.debug(f"Response: {r.status_code} {r.json()}")
+    r.raise_for_status()
+    return r.json()
 
 def delete_deposition(base_url: str, deposition_id: int, params: Dict) -> Dict:
     """
@@ -389,6 +393,10 @@
 
     Raises:
         requests.exceptions.HTTPError: If the API request fails (e.g., 404, 403).
+        Dict: Empty dict on success (204), or the API response on error.
+
+    Raises:
+        requests.exceptions.HTTPError: If the API request fails (e.g., 404, 403).
     """
     response = requests.delete(
         f"{base_url}/deposit/depositions/{deposition_id}", params=params
@@ -396,13 +404,11 @@
     response.raise_for_status()
     if response.status_code == 204:
         return {}
-    return response.json()
-
-<<<<<<< HEAD
+    if response.status_code == 204:
+        return {}
+    return response.json()
+
 def get_deposition(deposition_id: int, config: Dict = None, sandbox: bool = True, base_url: str = None, params: Dict = None) -> Dict:
-=======
-def get_deposition(deposition_id: int, config: Dict, sandbox: bool = True) -> Dict:
->>>>>>> accafe4f
     """
     Get the Zenodo deposition.
 
