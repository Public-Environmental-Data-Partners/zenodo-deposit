import logging.config
import click
import json
import requests  # Added for HTTPError handling
import zenodo_deposit.api
import zenodo_deposit.config
from zenodo_deposit.api import (
    zenodo_url,
    access_token,
)
import os
import logging
import zenodo_deposit.metadata
from rich.logging import RichHandler


def flatten(lists):
    def _flatten(lyst):
        for el in lyst:
            if isinstance(el, list):
                yield from _flatten(el)
            else:
                yield el

    return list(_flatten(lists))


def hide_access_token(token):
    return token[:4] + "*" * (len(token) - 4)


def get_unique_dicts(dict_list):
    # Convert each dictionary to a frozenset of items and use a set to remove duplicates
    unique_dicts = {frozenset(d.items()): d for d in dict_list}.values()
    # Convert the frozensets back to dictionaries
    return list(unique_dicts)


DEFAULT_USE_SANDBOX = True

rich_handler = RichHandler(rich_tracebacks=True)
rich_handler.console.stderr = (
    True  # zenodo_deposit emits json to stdout, so we want to keep it clean
)
logging.basicConfig(
    level=logging.INFO,
    format="%(asctime)s - %(name)s - %(levelname)s - %(message)s",
    handlers=[rich_handler],
)

logger = logging.getLogger(__name__)


@click.group(context_settings={"show_default": True})
@click.version_option()
@click.option(
    "--sandbox/--production",
    "--dev/--prod",
    is_flag=True,
    default=DEFAULT_USE_SANDBOX,
    help="Set Zenodo environment to sandbox or production",
)
@click.option(
    "--config-file",
    default=None,
    help="Path to the configuration file",
    type=click.Path(),
)
@click.option(
    "--log-level",
    default=None,
    help="Set the log level",
    type=click.Choice(["DEBUG", "INFO", "WARNING", "ERROR", "CRITICAL"]),
)
@click.pass_context
def cli(ctx, sandbox, config_file, log_level):
    global logger
    if log_level:
        logging.getLogger().setLevel(log_level)

    logger.debug("Configuration loaded")
    # ensure that ctx.obj exists and is a dict (in case `cli()` is called
    # by means other than the `if` block below)
    ctx.ensure_object(dict)

    ctx.obj["SANDBOX"] = sandbox

    if config_file:
        logging.info(f"Loading configuration from {config_file}")
    config = zenodo_deposit.config.zenodo_config(config_file=config_file)

    try:
        zenodo_deposit.config.validate_zenodo_config(config, use_sandbox=sandbox)
    except ValueError as e:
        raise click.ClickException("Invalid configuration: " + str(e))

    # set all values in the config as attributes of the context object
    for key, value in config.items():
        logger.debug(f"Setting {key} to {value}")
        ctx.obj[key] = value


@cli.command(help="Retrieve deposition details")
@click.argument("deposition_id", type=int)
@click.pass_context
def retrieve(ctx, deposition_id):
    logging.info(f"Retrieving details for deposition: {deposition_id}")
    results = zenodo_deposit.api.get_deposition(
        deposition_id, config=ctx.obj, sandbox=ctx.obj["SANDBOX"]
    )
    print(json.dumps(results))


@cli.command(help="Deposit a file")
@click.option("--title", required=False, help="Title of the deposition")
@click.option(
    "--type",
    required=False,
    help="Upload type",
    type=click.Choice(zenodo_deposit.metadata.upload_types),
)
@click.option(
    "--keywords",
    "-k",
    required=False,
    help="Keyword(s) for the deposition",
    multiple=True,
)
@click.option(
    "--name",
    required=False,
    type=str,
    help="Name of the depositor in last,first format",
    default=None,
)
@click.option(
    "--affiliation",
    required=False,
    type=str,
    help="Affiliation of the depositor",
    default=None,
)
@click.option(
    "--metadata",
    default=None,
    help="Path to the metadata file",
    type=click.Path(),
)
@click.argument("file", type=click.Path())
@click.pass_context
def deposit(ctx, file, title, type, keywords, name, affiliation, metadata):
    path = os.path.abspath(file)
    ctx.obj["title"] = title
    ctx.obj["upload_type"] = type
    ctx.obj["keywords"] = [x.strip() for x in flatten([k.split(",") for k in keywords])]
    ctx.obj["name"] = name
    ctx.obj["affiliation"] = affiliation
    logging.info(f"Depositing file: {path}")
    logging.debug(f"Title: {title}")
    logging.debug(f"Type: {type}")
    logging.debug(f"Keywords: {keywords}")
    # Create a metatdata dictionary
    if metadata:
        metadata_object = zenodo_deposit.metadata.metadata_from_toml(metadata, ctx.obj)
        ctx.obj["metadata"] = metadata_object


def debug(ctx, func):
    logging.info(f"Running {func.name}")


@cli.command(help="Create a new deposition, without uploading a file")
@click.option(
    "--metadata",
    default=None,
    help="Path to the metadata file",
    type=click.Path(),
)
@click.pass_context
def create(ctx, metadata):
    sandbox = ctx.obj["SANDBOX"]
    base_url = zenodo_url(sandbox)
    if metadata:
        metadata_object = zenodo_deposit.metadata.metadata_from_toml(metadata, ctx.obj)
        ctx.obj["metadata"] = metadata_object
    results = zenodo_deposit.api.create_deposition(
        base_url,
        {
            "metadata": metadata_object,
            "config": ctx.obj,
        },
    )
    logging.info(f"Deposition created with ID: {results['id']}")
    print(json.dumps(results))

@cli.command(help="Publish an existing deposition")
@click.argument("deposition_id", type=int)
@click.pass_context
def publish(ctx, deposition_id):
    """
    Publish a Zenodo deposition by ID.

    Args:
        ctx: Click context object containing configuration.
        deposition_id: The ID of the deposition to publish.

    Raises:
        click.ClickException: If the access token is missing or the API request fails.
    """
    logging.info(f"Publishing deposition: {deposition_id}")
    base_url = zenodo_url(ctx.obj["SANDBOX"])
    token = access_token(ctx.obj, ctx.obj["SANDBOX"])
    if not token:
        raise click.ClickException("Access token is missing in the configuration")
    params = {"access_token": token}
    try:
        results = zenodo_deposit.api.publish_deposition(base_url, deposition_id, params)
        logging.info(f"Deposition published with ID: {deposition_id}")
        print(json.dumps(results))
    except requests.exceptions.HTTPError as e:
        error_msg = e.response.json().get("message", str(e)) if e.response else str(e)
        raise click.ClickException(f"Failed to publish deposition: {error_msg}")

@cli.command(help="Delete a draft deposition")
@click.argument("deposition_id", type=int)
@click.pass_context
def delete(ctx, deposition_id):
    """
    Delete a Zenodo draft deposition by ID.

    Args:
        ctx: Click context object containing configuration.
        deposition_id: The ID of the deposition to delete.

    Raises:
        click.ClickException: If the access token is missing or the API request fails.
    """
    logging.info(f"Deleting deposition: {deposition_id}")
    base_url = zenodo_url(ctx.obj["SANDBOX"])
    token = access_token(ctx.obj, ctx.obj["SANDBOX"])
    if not token:
        raise click.ClickException("Access token is missing in the configuration")
    params = {"access_token": token}
    try:
        results = zenodo_deposit.api.delete_deposition(base_url, deposition_id, params)
        logging.info(f"Deposition deleted with ID: {deposition_id}")
        print(json.dumps(results))
    except requests.exceptions.HTTPError as e:
        error_msg = e.response.json().get("message", str(e)) if e.response and e.response.text else str(e)
        raise click.ClickException(f"Failed to delete deposition: {error_msg}")

<<<<<<< HEAD
@cli.command("update_metadata", help="Update metadata for an existing deposition")
@click.argument("deposition_id", type=int)
@click.option(
    "-m",
    "--metadata",
    required=True,
    help="Path to the metadata file",
    type=click.Path(exists=True),
)
@click.pass_context
def update_metadata(ctx, deposition_id, metadata):
    """Update metadata for a Zenodo deposition by ID."""
    logging.info(f"Updating metadata for deposition: {deposition_id}")
    base_url = zenodo_url(ctx.obj["SANDBOX"])
    token = access_token(ctx.obj, ctx.obj["SANDBOX"])
    if not token:
        raise click.ClickException("Access token is missing in the configuration")
    params = {"access_token": token}
    metadata_object = zenodo_deposit.metadata.metadata_from_toml(metadata, ctx.obj)
    if not metadata_object.get("title"):
        raise click.ClickException("Metadata must include a title")
    if not metadata_object.get("creators"):
        raise click.ClickException("Metadata must include creators")
    results = zenodo_deposit.api.update_metadata(base_url, deposition_id, metadata_object, params)
    logging.info(f"Metadata updated for deposition ID: {deposition_id}")
    print(json.dumps(results))
=======
# TODO: Implement the following command
# @cli.command(help="Update the metadata of the deposition")
# @click.pass_context
# def update_metadata(ctx):
#     debug(ctx, update_metadata)
>>>>>>> 58910bf0

# TODO: Implement the following command
# @cli.command(help="Add metadata to the deposition")
# @click.pass_context
# def add_metadata(ctx):
#     debug(ctx, add_metadata)


@cli.command(
    help="Upload one or more files, with metadata, creating a new deposit",
)
@click.option("--title", required=False, help="Title of the deposition")
@click.option("--description", required=False, help="Description of the deposition")
@click.option(
    "--variable",
    "-v",
    required=False,
    help="Variables for metadata, format: key:value",
    multiple=True,
)
@click.option(
    "--type",
    required=False,
    help="Upload type",
    type=click.Choice(zenodo_deposit.metadata.upload_types),
    default="dataset",
)
@click.option(
    "--keywords",
    "-k",
    required=False,
    help="Keyword(s) for the deposition",
    multiple=True,
)
@click.option(
    "--metadata",
    "-m",
    required=True,
    help="Path to the metadata file",
    type=click.Path(),
)
@click.option(
    "--publish/--no-publish",
    default=False,
    help="Publish the deposition after uploading",
)
@click.option(
    "--zip/--no-zip",
    default=False,
    help="Zip any directory before uploading",
    type=bool,
)
@click.argument("files", type=click.Path(), nargs=-1)
@click.pass_context
def upload(
    ctx, files, title, description, variable, type, keywords, metadata, publish, zip
):
    ctx.obj["title"] = title
    ctx.obj["description"] = description
    ctx.obj["upload_type"] = type
    ctx.obj["keywords"] = [x.strip() for x in flatten([k.split(",") for k in keywords])]
    for var in variable:
        key, value = var.split(":")
        ctx.obj[key] = value
    token = access_token(ctx.obj, ctx.obj["SANDBOX"])
    logging.info(
        f"Uploading files: {files} to {zenodo_url(ctx.obj['SANDBOX'])} using token {hide_access_token(token)}"
    )
    logging.debug(f"Title: {title}")
    logging.debug(f"Type: {type}")
    logging.debug(f"Keywords: {keywords}")
    # Create a metatdata dictionary
    metadata_object = None
    if metadata:
        metadata_object = zenodo_deposit.metadata.metadata_from_toml(metadata, ctx.obj)
    else:
        metadata_object = {}

    if title:
        metadata_object["title"] = title
    if description:
        metadata_object["description"] = description
    if type:
        metadata_object["upload_type"] = type
    if keywords:
        current_keywords = metadata_object.get("keywords", [])
        metadata_object["keywords"] = list(current_keywords) + list(keywords)

    # validate
    if not metadata_object.get("title"):
        raise ValueError("Title is required")
    if not metadata_object.get("creators"):
        raise ValueError("Creators are required")
    if not metadata_object.get("upload_type"):
        raise ValueError("Upload type is required")
    logging.debug(f"Metadata: {metadata_object}")
    results = zenodo_deposit.api.upload(
        paths=files,
        metadata=metadata_object,
        config=ctx.obj,
        sandbox=ctx.obj["SANDBOX"],
        publish=publish,
        zip=zip,
    )
    if publish:
        logging.info(f"Deposition published with ID: {results['id']}")
    else:
        logging.info(f"Deposition created with ID: {results['id']}")
    print(json.dumps(results))


# TODO: Implement the following command
# @cli.command(
#     help="Create a new version of a deposition, with additional or updated files"
# )
# @click.option(
#     "--publish/--no-publish",
#     default=True,
#     help="Publish the deposition after uploading",
# )
# @click.argument("deposition_id", type=int)
# @click.argument("files", type=click.Path(), nargs=-1)
# @click.pass_context
# def new_version(ctx, deposition_id, files, publish):
#     logger.critical("Not implemented")


@cli.command(help="Search for depositions")
@click.option("--query", required=True, help="Search query")
@click.option("--size", default=10, help="Number of results to return")
@click.option("--page", default=1, help="Page number")
@click.option("--sort", default="mostrecent", help="Sort order")
@click.option(
    "--status", default="all", help="Limit to depositions with a specific status"
)
@click.pass_context
def search(ctx, query, size, page, sort, status):
    results = zenodo_deposit.api.search(
        query=query,
        size=size,
        page=page,
        sort=sort,
        status=status,
        config=ctx.obj,
        sandbox=ctx.obj["SANDBOX"],
    )
    print(json.dumps(results))


if __name__ == "__main__":
    cli()<|MERGE_RESOLUTION|>--- conflicted
+++ resolved
@@ -1,6 +1,7 @@
 import logging.config
 import click
 import json
+import requests  # Added for HTTPError handling
 import requests  # Added for HTTPError handling
 import zenodo_deposit.api
 import zenodo_deposit.config
@@ -249,7 +250,6 @@
         error_msg = e.response.json().get("message", str(e)) if e.response and e.response.text else str(e)
         raise click.ClickException(f"Failed to delete deposition: {error_msg}")
 
-<<<<<<< HEAD
 @cli.command("update_metadata", help="Update metadata for an existing deposition")
 @click.argument("deposition_id", type=int)
 @click.option(
@@ -276,13 +276,6 @@
     results = zenodo_deposit.api.update_metadata(base_url, deposition_id, metadata_object, params)
     logging.info(f"Metadata updated for deposition ID: {deposition_id}")
     print(json.dumps(results))
-=======
-# TODO: Implement the following command
-# @cli.command(help="Update the metadata of the deposition")
-# @click.pass_context
-# def update_metadata(ctx):
-#     debug(ctx, update_metadata)
->>>>>>> 58910bf0
 
 # TODO: Implement the following command
 # @cli.command(help="Add metadata to the deposition")
